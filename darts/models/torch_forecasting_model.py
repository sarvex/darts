"""
Torch Forecasting Model
-----------------------
"""

import numpy as np
import os
import re
import math
from glob import glob
import shutil
from typing import Optional, Dict, Tuple, Union
import torch
import torch.nn as nn
from torch.utils.data import DataLoader, Dataset
from torch.utils.tensorboard import SummaryWriter

from ..timeseries import TimeSeries
from ..utils import _build_tqdm_iterator
from ..utils.torch import random_method
from ..utils.data.timeseries_dataset import TimeSeriesDataset
from ..utils.data.sequential_dataset import SequentialDataset
from ..utils.data.simple_dataset import SimpleTimeSeriesDataset
from ..logging import raise_if_not, get_logger, raise_log, raise_if
from .forecasting_model import ForecastingModel

CHECKPOINTS_FOLDER = os.path.join('.darts', 'checkpoints')
RUNS_FOLDER = os.path.join('.darts', 'runs')
UNTRAINED_MODELS_FOLDER = os.path.join('.darts', 'untrained_models')

logger = get_logger(__name__)


def _get_checkpoint_folder(work_dir, model_name):
    return os.path.join(work_dir, CHECKPOINTS_FOLDER, model_name)


def _get_untrained_models_folder(work_dir, model_name):
    return os.path.join(work_dir, UNTRAINED_MODELS_FOLDER, model_name)


def _get_runs_folder(work_dir, model_name):
    return os.path.join(work_dir, RUNS_FOLDER, model_name)


# class _TimeSeriesShiftedDataset(Dataset):
#
#     def __init__(self,
#                  series: TimeSeries,
#                  target_series: TimeSeries,
#                  length: int = 3,
#                  shift: int = 1):
#         """
#         A PyTorch Dataset from a univariate TimeSeries.
#         The Dataset iterates a moving window over the time series. The resulting slices contain `(data, target)`,
#         where `data` and `target` are both 1-D sub-sequences of length `ength`. The sequence contained in
#         target is shifted forward by `shift` positions, meaning that `target` contains the last
#         `length` - `shift` entries of `data` and then the `shift` following ones.
#
#         Parameters
#         ----------
#         series
#             The time series to be included in the dataset.
#         target_series
#             The time series used as target.
#         length
#             The length of the training and target sub-sequences.
#         shift
#             The number of positions that the target sequence is shifted forward compared to the training sequence.
#         """
#
#         self.training_series_values = series.values()
#         self.target_series_values = target_series.values()
#         self.len_series = len(series)
#         self.length = len(series) - 1 if length is None else length
#         self.shift = shift
#
#         raise_if_not(self.length > 0,
#                      "The input sequence length must be positive. It is {}".format(self.length),
#                      logger)
#
#         raise_if_not(self.shift > 0,
#                      "The shift value must be positive. It is {}".format(self.length),
#                      logger)
#
#     def __len__(self):
#         return self.len_series - self.length - self.shift + 1
#
#     def __getitem__(self, index):
#         idx = index % self.__len__()
#         data = self.training_series_values[idx:idx + self.length]
#         target = self.target_series_values[idx + self.shift:idx + self.length + self.shift]
#         return torch.from_numpy(data).float(), torch.from_numpy(target).float()


class TimeSeriesTorchDataset(Dataset):
    def __init__(self,
                 ts_dataset: TimeSeriesDataset,
                 device,
                 always_produce_tuples: bool = False,
                 never_produce_tuples: bool = False):
        """
        Wraps around `TimeSeriesDataset`, in order to provide translation
        from `TimeSeries` to torch tensors. Inherits from torch `Dataset`.

        Parameters
        ----------
        ts_dataset
            the `TimeSeriesDataset` underlying this torch Dataset.
        always_produce_tuples
            Whether to always emmit tuples. If True and the underlying `ts_dataset` does not contain tuples,
            this will duplicate the emitted time series into a two-tuple.
            Cannot be set if `never_produce_tuples` is set.
        never_produce_tuples
            Whether to always emmit simple `TimeSeries`. If True and the underlying `ts_dataset` does contain tuples,
            this will only return the first element of the tuple.
            Cannot be set if `always_produce_tuples` is set.
        """
        raise_if(always_produce_tuples and never_produce_tuples,
                 'Only one of `always_produce_tuples` and `never_produce_tuples` can be set.')
        self.ts_dataset = ts_dataset
        self.device = device
        self.always_produce_tuples = always_produce_tuples
        self.never_produce_tuples = never_produce_tuples

    def _ts_to_tensor(self, ts: TimeSeries):
        return torch.from_numpy(ts.values(copy=False)).float().to(self.device)

    def __len__(self):
        return len(self.ts_dataset)

    def __getitem__(self, idx: int) -> Union[torch.Tensor, Tuple[torch.Tensor, torch.Tensor]]:
        """
        Cast the content of the dataset to torch tensors
        """
        item = self.ts_dataset[idx]
        if isinstance(item, Tuple):
            if self.never_produce_tuples:
                return self._ts_to_tensor(item[0])
            else:
                return (self._ts_to_tensor(item[0]),
                        self._ts_to_tensor(item[1]))
        else:
            if self.always_produce_tuples:
                tsr = self._ts_to_tensor(item)
                return tsr, tsr
            else:
                return self._ts_to_tensor(item)


<<<<<<< HEAD
class TorchForecastingModel(ForecastingModel):
    # TODO: add is_stochastic & reset methods
=======
class TorchForecastingModel(MultivariateForecastingModel):
    # TODO: add is_stochastic method
>>>>>>> 66368c51
    # TODO: transparent support for multivariate time series
    def __init__(self,
                 batch_size: int = 32,
                 target_length: int = 1,
                 input_length: int = 10,
                 input_size: int = 1,
                 output_size: int = 1,
                 n_epochs: int = 800,
                 optimizer_cls: torch.optim.Optimizer = torch.optim.Adam,
                 optimizer_kwargs: Dict = None,
                 lr_scheduler_cls: torch.optim.lr_scheduler._LRScheduler = None,
                 lr_scheduler_kwargs: Optional[Dict] = None,
                 loss_fn: nn.modules.loss._Loss = nn.MSELoss(),
                 model_name: str = "torch_model_run",  # TODO: uid
                 work_dir: str = os.getcwd(),
                 log_tensorboard: bool = False,
                 nr_epochs_val_period: int = 10,
                 torch_device_str: Optional[str] = None):

        """ Pytorch-based Forecasting Model.

        This class is meant to be inherited to create a new pytorch-based forecasting module.
        When subclassing this class, please make sure to set the self.model attribute
        in the __init__ function and then call super().__init__ while passing the kwargs.

        Parameters
        ----------
        target_length
            Number of time steps to be output by the forecasting module.
        input_length
            Number of past time steps that are fed to the forecasting module.
        input_size
            The dimensionality of the TimeSeries instances that will be fed to the fit function.
        output_size
            The dimensionality of the output time series.
        batch_size
            Number of time series (input and output sequences) used in each training pass.
        n_epochs
            Number of epochs over which to train the model.
        optimizer_cls
            The PyTorch optimizer class to be used (default: `torch.optim.Adam`).
        optimizer_kwargs
            Optionally, some keyword arguments for the PyTorch optimizer (e.g., `{'lr': 1e-3}`)
            for specifying a learning rate. Otherwise the default values of the selected `optimizer_cls`
            will be used.
        lr_scheduler_cls
            Optionally, the PyTorch learning rate scheduler class to be used. Specifying `None` corresponds
            to using a constant learning rate.
        lr_scheduler_kwargs
            Optionally, some keyword arguments for the PyTorch optimizer.
        loss_fn
            PyTorch loss function used for training (default: `torch.nn.MSELoss()`).
        model_name
            Name of the model. Used for creating the checkpoints and saving tensorboard data.
        work_dir
            Path of the working directory, where to save checkpoints and Tensorboard summaries.
            (default: current working directory).
        log_tensorboard
            If set, use Tensorboard to log the different parameters. The logs will be located in:
            `[work_dir]/.darts/runs/`.
        nr_epochs_val_period
            Number of epochs to wait before evaluating the validation loss (if a validation
            `TimeSeries` is passed to the `fit()` method).
        torch_device_str
            Optionally, a string indicating the torch device to use. (default: "cuda:0" if a GPU
            is available, otherwise "cpu")
        """
        super().__init__()

        raise_if_not(isinstance(self.model, nn.Module), 'Please make sure that self.model is set to a valid '
                     'nn.Module subclass when subclassing TorchForecastingModel',
                     logger)

        if torch_device_str is None:
            self.device = self._get_best_torch_device()
        else:
            self.device = torch.device(torch_device_str)

        self.input_length = input_length
        self.input_size = input_size
        self.target_length = target_length
        self.output_size = output_size
        self.log_tensorboard = log_tensorboard
        self.nr_epochs_val_period = nr_epochs_val_period

        self.model = self.model.to(self.device)
        self.model_name = model_name
        self.work_dir = work_dir

        self.n_epochs = n_epochs
        self.batch_size = batch_size
        self.from_scratch = True  # do we train the model from scratch

        # Define the loss function
        self.criterion = loss_fn

        # The tensorboard writer
        self.tb_writer = None

        # A utility function to create optimizer and lr scheduler from desired classes
        def _create_from_cls_and_kwargs(cls, kws):
            try:
                instance = cls(**kws)
            except (TypeError, ValueError) as e:
                raise_log(ValueError('Error when building the optimizer or learning rate scheduler;'
                                     'please check the provided class and arguments'
                                     '\nclass: {}'
                                     '\narguments (kwargs): {}'
                                     '\nerror:\n{}'.format(cls, kws, e)),
                          logger)
            return instance

        # Create the optimizer and (optionally) the learning rate scheduler
        if optimizer_kwargs is None:
            optimizer_kwargs = {'lr': 1e-3}  # we do not set this as a default argument to avoid mutable values
        optimizer_kwargs['params'] = self.model.parameters()
        self.optimizer = _create_from_cls_and_kwargs(optimizer_cls, optimizer_kwargs)

        if lr_scheduler_cls is not None:
            lr_scheduler_kwargs['optimizer'] = self.optimizer
            self.lr_scheduler = _create_from_cls_and_kwargs(lr_scheduler_cls, lr_scheduler_kwargs)
        else:
            self.lr_scheduler = None  # We won't use a LR scheduler

<<<<<<< HEAD
    def build_ts_dataset_from_single_series(self, series):
        """ Inherit this method in your model if there is a better default dataset
        """
        return SequentialDataset(series, input_length=self.input_length, target_length=self.target_length)
=======
        self._save_untrained_model(_get_untrained_models_folder(work_dir, model_name))
>>>>>>> 66368c51

    @random_method
    def fit(self,
            series: TimeSeries,
            val_series: Optional[TimeSeries] = None,
            verbose: bool = False) -> None:
        """ Fit method for torch modules. This is the entry point to fit the model on one time series only,
            and it wraps around the `multi_fit()` method.
            If you need to fit over several time series, or to differentiate between the input
            and target dimensions of your series, consider building a `TimeSeriesDataset` and calling
            `multi_fit()` instead.

        Parameters
        ----------
        series
            A series to train the model on.
        val_series
            Optionally, a validation training time series, which will be used to compute the validation
            loss throughout training and keep track of the best performing models.
        verbose
            Optionally, whether to print progress.
        """
        super().fit(series)

        raise_if_not(self.training_series.width == self.input_size, "The number of components of the training series "
                     "must be equal to the `input_size` defined when instantiating the current model.", logger)
        raise_if_not(self.training_series.width == self.output_size, "The number of components in the training series "
                     "be equal to the `output_size` defined when instantiating the current model.", logger)

<<<<<<< HEAD
        train_dataset = self.build_ts_dataset_from_single_series(series)
        val_dataset = None if val_series is None else self.build_ts_dataset_from_single_series(val_series)
        self.multi_fit(train_dataset, val_dataset, verbose)

    @random_method
    def multi_fit(self,
                  train_dataset: TimeSeriesDataset,
                  val_dataset: Optional[TimeSeriesDataset] = None,
                  verbose: bool = False) -> None:

        raise_if(len(train_dataset) == 0,
                 'The provided training time series dataset is too short for obtaining even one training point.',
                 logger)
        raise_if(val_dataset is not None and len(val_dataset) == 0,
                 'The provided validation time series dataset is too short for obtaining even one training point.',
                 logger)
=======
        # perform checks on the validation series
        raise_if(val_training_series is None and val_target_series is not None, "`val_target_series` can not be "
                 "specified without a `val_training_series`.")
        if val_training_series is not None:
            if val_target_series is None:
                val_target_series = val_training_series
            raise_if_not(all(val_training_series.time_index() == val_target_series.time_index()),
                         "the validation target and training series must have the same time indices.",
                         logger)
            raise_if_not(self.training_series.width == val_training_series.width, "training_series must have the "
                         "same number of component(s) as val_training_series.", logger)
            raise_if_not(self.target_series.width == val_target_series.width, "target_series must have the same number "
                         "of component(s) as val_target_series.", logger)
>>>>>>> 66368c51

        if self.from_scratch:
            shutil.rmtree(_get_checkpoint_folder(self.work_dir, self.model_name), ignore_errors=True)

        torch_train_dataset = TimeSeriesTorchDataset(train_dataset, self.device, always_produce_tuples=True)
        torch_val_dataset = TimeSeriesTorchDataset(val_dataset, self.device, always_produce_tuples=True)

        train_loader = DataLoader(torch_train_dataset,
                                  batch_size=self.batch_size,
                                  shuffle=True,
                                  num_workers=0,
                                  pin_memory=True,
                                  drop_last=True)

        # Prepare validation data
        val_loader = None if val_dataset is None else DataLoader(torch_val_dataset,
                                                                 batch_size=self.batch_size,
                                                                 shuffle=False,
                                                                 num_workers=0,
                                                                 pin_memory=True,
                                                                 drop_last=False)

        # Prepare tensorboard writer
        tb_writer = self._prepare_tensorboard_writer()

        # Train model
        self._train(train_loader, val_loader, tb_writer, verbose)

        # Close tensorboard writer
        if tb_writer is not None:
            tb_writer.flush()
            tb_writer.close()

    def predict(self,
                n: int,
                use_full_target_length: bool = False,
                input_series: Optional[TimeSeries] = None) -> TimeSeries:
        """ Predicts values for a certain number of time steps after the end of the training series,
        or after the end of a specified `input_series`.

        In the case of univariate training series, `n` can assume any integer value greater than 0.
        If `use_full_target_length` is set to `False`, the model will perform `n` predictions, where in each iteration
        the first predicted value is kept as output while at the same time being fed into the input for
        the next prediction (the first value of the previous input is discarded). This way, the input sequence
        'rolls over' by 1 step for every prediction in 'n'.
        If `use_full_target_length` is set to `True`, the model will predict not one, but `self.target_length` values
        in every iteration. This means that `ceil(n / self.target_length)` iterations will be required. After
        every iteration the input sequence 'rolls over' by `self.target_length` steps, meaning that the last
        `self.target_length` entries in the input sequence will correspond to the prediction of the previous
        iteration.

        In the case of multivariate training series, `n` cannot exceed `self.target_length` and `use_full_target_length`
        has to be set to `True`. In this case, only one forward pass of predictions will be performed.

        Parameters
        ----------
        n
            The number of time steps after the end of the training time series for which to produce predictions
        use_full_target_length
            Boolean value indicating whether or not the full output sequence of the model prediction should be
            used to produce the output of this function.
        input_series
            Optionally, the input TimeSeries instance fed to the trained TorchForecastingModel to produce the
            prediction. If it is not passed, the training TimeSeries instance will be used as input.

        Returns
        -------
        TimeSeries
            A time series containing the `n` next points, starting after the end of the training time series
        """
        super().predict(n)

        raise_if_not(input_series is None or input_series.width == self.training_series.width,
                     "'input_series' must have same width as series used to fit model.", logger)

        raise_if_not(use_full_target_length or self.training_series.width == 1,
                     "Please set 'use_full_target_length' to 'True' and 'n' smaller or equal to 'target_length'"
                     " when using a multivariate TimeSeries instance as input.", logger)

        # create input sequence for prediction
        # pred_in = self._create_predict_input(input_series)
        if input_series is None:
            dataset = SimpleTimeSeriesDataset(self.training_series)
        else:
            dataset = SimpleTimeSeriesDataset(input_series)
        return self.multi_predict(n, dataset)[0]

    def multi_predict(self,
                      n: int,
                      input_series_dataset: TimeSeriesDataset,
                      use_full_target_length: bool = False) -> TimeSeriesDataset:

        self.model.eval()

        # TODO use a torch Dataset and DataLoader for parallel loading and batching
        # TODO also currently we assume all forecasts fit in memory...
        ts_forecasts = []
        for input_ts in input_series_dataset:
            if isinstance(input_ts, Tuple):
                input_ts = input_ts[0]

            raise_if_not(len(input_ts) >= self.input_length,
                         'All input series must have length >= `input_length` ({}).'.format(self.input_length))
            in_sequence = input_ts.values(copy=False)[-self.input_length:]
            in_sequence = torch.from_numpy(in_sequence).float().to(self.device).view(1, self.input_length, -1)

            out_sequence = self._produce_prediction(in_sequence, n, use_full_target_length)

            # translate to numpy
            out_sequence = out_sequence.cpu().detach().numpy()
            # test_out = np.stack(out_seq)
            ts_forecasts.append(self._build_forecast_series(out_sequence.reshape(n, -1),
                                                            input_series=input_ts))
        return SimpleTimeSeriesDataset(ts_forecasts)

    def _produce_prediction(self, in_sequence: torch.Tensor, n: int, use_full_out_length: bool) -> torch.Tensor:
        # produces output tensor for one time series
        # TODO: make it work for batches

        prediction = []  # (length x width)
        if not use_full_out_length:
            for i in range(n):
                out = self.model(in_sequence)  # (1, length, width)
                in_sequence = in_sequence.roll(-1, 1)
                in_sequence[:, -1, :] = out[:, self.first_prediction_index, :]
                prediction.append(out[0, self.first_prediction_index, :])  # (0-th batch element, one timestamp, all dims)
        else:
            num_iterations = int(math.ceil(n / self.target_length))
            for i in range(num_iterations):
                out = self.model(in_sequence)  # (1, length, width)
                in_sequence = in_sequence.roll(-self.target_length, 1)
                in_sequence[:, -self.target_length:, :] = out[:, -self.target_length:, :]
                prediction.append(out[0, -self.target_length:, :])  # TODO check
        prediction = torch.cat(prediction)
        prediction = prediction[:n]  # prediction[:n, :]
        return prediction

    def multi_backtest(self):
        # TODO
        raise NotImplementedError()

    def multi_gridsearch(self):
        # TODO
        raise NotImplementedError()

    def untrained_model(self):
        return self._load_untrained_model(_get_untrained_models_folder(self.work_dir, self.model_name))

    @property
    def first_prediction_index(self) -> int:
        """
        Returns the index of the first predicted within the output of self.model.
        """
        return 0

    def _train(self,
               train_loader: DataLoader,
               val_loader: Optional[DataLoader],
               tb_writer: Optional[SummaryWriter],
               verbose: bool) -> None:
        """
        Performs the actual training
        :param train_loader: the training data loader feeding the training data and targets
        :param val_loader: optionally, a validation set loader
        :param tb_writer: optionally, a TensorBoard writer
        """

        best_loss = np.inf

        iterator = _build_tqdm_iterator(range(self.n_epochs), verbose)
        for epoch in iterator:
            epoch = epoch
            total_loss = 0
            total_loss_diff = 0

            for batch_idx, (data, target) in enumerate(train_loader):
                self.model.train()
                data, target = data.to(self.device), target.to(self.device)  # TODO: needed if done in dataset?
                output = self.model(data)
                loss = self.criterion(output, target)
                if self.target_length == 1:
                    loss_of_diff = self.criterion(output[1:] - output[:-1], target[1:] - target[:-1])
                else:
                    loss_of_diff = self.criterion(output[:, 1:] - output[:, :-1], target[:, 1:] - target[:, :-1])
                loss = loss + loss_of_diff
                self.optimizer.zero_grad()
                loss.backward()
                self.optimizer.step()
                total_loss += loss.item()
                total_loss_diff += loss_of_diff.item()
            if self.lr_scheduler is not None:
                self.lr_scheduler.step()

            if tb_writer is not None:
                for name, param in self.model.named_parameters():
                    tb_writer.add_histogram(name + '/gradients', param.grad.data.cpu().numpy(), epoch)
                tb_writer.add_scalar("training/loss", total_loss / (batch_idx + 1), epoch)
                tb_writer.add_scalar("training/loss_diff", total_loss_diff / (batch_idx + 1), epoch)
                tb_writer.add_scalar("training/loss_total", (total_loss + total_loss_diff) / (batch_idx + 1), epoch)
                tb_writer.add_scalar("training/learning_rate", self._get_learning_rate(), epoch)

            self._save_model(False, _get_checkpoint_folder(self.work_dir, self.model_name), epoch)

            if epoch % self.nr_epochs_val_period == 0:
                training_loss = (total_loss + total_loss_diff) / (batch_idx + 1)  # TODO: do not use batch_idx
                if val_loader is not None:
                    validation_loss = self._evaluate_validation_loss(val_loader)
                    if tb_writer is not None:
                        tb_writer.add_scalar("validation/loss_total", validation_loss, epoch)

                    if validation_loss < best_loss:
                        best_loss = validation_loss
                        self._save_model(True, _get_checkpoint_folder(self.work_dir, self.model_name), epoch)

                    if verbose:
                        print("Training loss: {:.4f}, validation loss: {:.4f}".
                              format(training_loss, validation_loss), end="\r")
                elif verbose:
                    print("Training loss: {:.4f}".format(training_loss), end="\r")

    def _evaluate_validation_loss(self, val_loader: DataLoader):
        total_loss = 0
        total_loss_of_diff = 0
        self.model.eval()
        with torch.no_grad():
            for batch_idx, (data, target) in enumerate(val_loader):
                data, target = data.to(self.device), target.to(self.device)  # TODO: needed?
                output = self.model(data)
                loss = self.criterion(output, target)
                if self.target_length == 1:
                    loss_of_diff = self.criterion(output[1:] - output[:-1], target[1:] - target[:-1])
                else:
                    loss_of_diff = self.criterion(output[:, 1:] - output[:, :-1], target[:, 1:] - target[:, :-1])
                total_loss += loss.item()
                total_loss_of_diff += loss_of_diff.item()

        validation_loss = (total_loss + total_loss_of_diff) / (batch_idx + 1)
        return validation_loss

    def _save_model(self,
                    is_best: bool,
                    folder: str,
                    epoch: int):
        """
        Saves the whole torch model object to a file

        :param is_best: whether the model we're currently saving is the best (on validation set)
        :param folder:
        :param epoch:
        :return:
        """

        checklist = glob(os.path.join(folder, "checkpoint_*"))
        checklist = sorted(checklist, key=lambda x: float(re.findall(r'(\d+)', x)[-1]))
        filename = 'checkpoint_{0}.pth.tar'.format(epoch)
        os.makedirs(folder, exist_ok=True)
        filename = os.path.join(folder, filename)

        with open(filename, 'wb') as f:
            torch.save(self, f)

        if len(checklist) >= 5:
            # remove older files
            for chkpt in checklist[:-4]:
                os.remove(chkpt)
        if is_best:
            best_name = os.path.join(folder, 'model_best_{0}.pth.tar'.format(epoch))
            shutil.copyfile(filename, best_name)
            checklist = glob(os.path.join(folder, "model_best_*"))
            checklist = sorted(checklist, key=lambda x: float(re.findall(r'(\d+)', x)[-1]))
            if len(checklist) >= 2:
                # remove older files
                for chkpt in checklist[:-1]:
                    os.remove(chkpt)

<<<<<<< HEAD
=======
    def _save_untrained_model(self, folder):
        os.makedirs(folder, exist_ok=True)
        filename = os.path.join(folder, 'model.pth.tar')

        with open(filename, 'wb') as f:
            torch.save(self, f)

    def _load_untrained_model(self, folder):
        filename = os.path.join(folder, 'model.pth.tar')

        with open(filename, 'rb') as f:
            model = torch.load(f)
        return model

    def _prepare_validation_data(self, val_training_series, val_target_series):
        val_dataset = self._create_dataset(val_training_series, val_target_series)
        val_loader = DataLoader(val_dataset, batch_size=self.batch_size, shuffle=False,
                                num_workers=0, pin_memory=True, drop_last=False)
        raise_if_not(len(val_dataset) > 0 and len(val_loader) > 0,
                     'The provided validation time series is too short for this model output length.',
                     logger)
        return val_loader

>>>>>>> 66368c51
    def _prepare_tensorboard_writer(self):
        runs_folder = _get_runs_folder(self.work_dir, self.model_name)
        if self.log_tensorboard:
            if self.from_scratch:
                shutil.rmtree(runs_folder, ignore_errors=True)
                tb_writer = SummaryWriter(runs_folder)
                dummy_input = torch.empty(self.batch_size, self.input_length, self.input_size).to(self.device)
                tb_writer.add_graph(self.model, dummy_input)
            else:
                tb_writer = SummaryWriter(runs_folder, purge_step=self.start_epoch)
        else:
            tb_writer = None
        return tb_writer

    @staticmethod
    def load_from_checkpoint(model_name: str,
                             work_dir: str = os.getcwd(),
                             filename: str = None,
                             best: bool = True) -> 'TorchForecastingModel':
        """
        Load the model from the given checkpoint.
        if file is not given, will try to restore the most recent checkpoint.

        Parameters
        ----------
        model_name
            The name of the model (used to retrieve the checkpoints folder's name).
        work_dir
            Working directory (containing the checkpoints folder). Defaults to current working directory.
        filename
            The name of the checkpoint file. If not specified, use the most recent one.
        best
            If set, will retrieve the best model (according to validation loss) instead of the most recent one.

        Returns
        -------
        TorchForecastingModel
            The corresponding trained `TorchForecastingModel`.
        """

        checkpoint_dir = _get_checkpoint_folder(work_dir, model_name)

        # if filename is none, find most recent file in savepath that is a checkpoint
        if filename is None:
            path = os.path.join(checkpoint_dir, "model_best_*" if best else "checkpoint_*")
            checklist = glob(path)
            if len(checklist) == 0:
                raise_log(FileNotFoundError('There is no file matching prefix {} in {}'.format(
                          "model_best_*" if best else "checkpoint_*", checkpoint_dir)),
                          logger)
            filename = max(checklist, key=os.path.getctime)  # latest file TODO: check case where no files match
            filename = os.path.basename(filename)

        full_fname = os.path.join(checkpoint_dir, filename)
        print('loading {}'.format(filename))
        with open(full_fname, 'rb') as f:
            model = torch.load(f)
        return model

    def _get_best_torch_device(self):
        is_cuda = torch.cuda.is_available()
        if is_cuda:
            return torch.device("cuda:0")
        else:
            return torch.device("cpu")

    def _get_learning_rate(self):
        for p in self.optimizer.param_groups:
            return p['lr']<|MERGE_RESOLUTION|>--- conflicted
+++ resolved
@@ -41,56 +41,6 @@
 
 def _get_runs_folder(work_dir, model_name):
     return os.path.join(work_dir, RUNS_FOLDER, model_name)
-
-
-# class _TimeSeriesShiftedDataset(Dataset):
-#
-#     def __init__(self,
-#                  series: TimeSeries,
-#                  target_series: TimeSeries,
-#                  length: int = 3,
-#                  shift: int = 1):
-#         """
-#         A PyTorch Dataset from a univariate TimeSeries.
-#         The Dataset iterates a moving window over the time series. The resulting slices contain `(data, target)`,
-#         where `data` and `target` are both 1-D sub-sequences of length `ength`. The sequence contained in
-#         target is shifted forward by `shift` positions, meaning that `target` contains the last
-#         `length` - `shift` entries of `data` and then the `shift` following ones.
-#
-#         Parameters
-#         ----------
-#         series
-#             The time series to be included in the dataset.
-#         target_series
-#             The time series used as target.
-#         length
-#             The length of the training and target sub-sequences.
-#         shift
-#             The number of positions that the target sequence is shifted forward compared to the training sequence.
-#         """
-#
-#         self.training_series_values = series.values()
-#         self.target_series_values = target_series.values()
-#         self.len_series = len(series)
-#         self.length = len(series) - 1 if length is None else length
-#         self.shift = shift
-#
-#         raise_if_not(self.length > 0,
-#                      "The input sequence length must be positive. It is {}".format(self.length),
-#                      logger)
-#
-#         raise_if_not(self.shift > 0,
-#                      "The shift value must be positive. It is {}".format(self.length),
-#                      logger)
-#
-#     def __len__(self):
-#         return self.len_series - self.length - self.shift + 1
-#
-#     def __getitem__(self, index):
-#         idx = index % self.__len__()
-#         data = self.training_series_values[idx:idx + self.length]
-#         target = self.target_series_values[idx + self.shift:idx + self.length + self.shift]
-#         return torch.from_numpy(data).float(), torch.from_numpy(target).float()
 
 
 class TimeSeriesTorchDataset(Dataset):
@@ -148,14 +98,8 @@
                 return self._ts_to_tensor(item)
 
 
-<<<<<<< HEAD
 class TorchForecastingModel(ForecastingModel):
     # TODO: add is_stochastic & reset methods
-=======
-class TorchForecastingModel(MultivariateForecastingModel):
-    # TODO: add is_stochastic method
->>>>>>> 66368c51
-    # TODO: transparent support for multivariate time series
     def __init__(self,
                  batch_size: int = 32,
                  target_length: int = 1,
@@ -279,14 +223,12 @@
         else:
             self.lr_scheduler = None  # We won't use a LR scheduler
 
-<<<<<<< HEAD
+        self._save_untrained_model(_get_untrained_models_folder(work_dir, model_name))
+
     def build_ts_dataset_from_single_series(self, series):
         """ Inherit this method in your model if there is a better default dataset
         """
         return SequentialDataset(series, input_length=self.input_length, target_length=self.target_length)
-=======
-        self._save_untrained_model(_get_untrained_models_folder(work_dir, model_name))
->>>>>>> 66368c51
 
     @random_method
     def fit(self,
@@ -316,7 +258,6 @@
         raise_if_not(self.training_series.width == self.output_size, "The number of components in the training series "
                      "be equal to the `output_size` defined when instantiating the current model.", logger)
 
-<<<<<<< HEAD
         train_dataset = self.build_ts_dataset_from_single_series(series)
         val_dataset = None if val_series is None else self.build_ts_dataset_from_single_series(val_series)
         self.multi_fit(train_dataset, val_dataset, verbose)
@@ -333,21 +274,6 @@
         raise_if(val_dataset is not None and len(val_dataset) == 0,
                  'The provided validation time series dataset is too short for obtaining even one training point.',
                  logger)
-=======
-        # perform checks on the validation series
-        raise_if(val_training_series is None and val_target_series is not None, "`val_target_series` can not be "
-                 "specified without a `val_training_series`.")
-        if val_training_series is not None:
-            if val_target_series is None:
-                val_target_series = val_training_series
-            raise_if_not(all(val_training_series.time_index() == val_target_series.time_index()),
-                         "the validation target and training series must have the same time indices.",
-                         logger)
-            raise_if_not(self.training_series.width == val_training_series.width, "training_series must have the "
-                         "same number of component(s) as val_training_series.", logger)
-            raise_if_not(self.target_series.width == val_target_series.width, "target_series must have the same number "
-                         "of component(s) as val_target_series.", logger)
->>>>>>> 66368c51
 
         if self.from_scratch:
             shutil.rmtree(_get_checkpoint_folder(self.work_dir, self.model_name), ignore_errors=True)
@@ -385,7 +311,8 @@
                 n: int,
                 use_full_target_length: bool = False,
                 input_series: Optional[TimeSeries] = None) -> TimeSeries:
-        """ Predicts values for a certain number of time steps after the end of the training series,
+        """
+        Predicts values for a certain number of time steps after the end of the training series,
         or after the end of a specified `input_series`.
 
         In the case of univariate training series, `n` can assume any integer value greater than 0.
@@ -427,8 +354,6 @@
                      "Please set 'use_full_target_length' to 'True' and 'n' smaller or equal to 'target_length'"
                      " when using a multivariate TimeSeries instance as input.", logger)
 
-        # create input sequence for prediction
-        # pred_in = self._create_predict_input(input_series)
         if input_series is None:
             dataset = SimpleTimeSeriesDataset(self.training_series)
         else:
@@ -623,8 +548,6 @@
                 for chkpt in checklist[:-1]:
                     os.remove(chkpt)
 
-<<<<<<< HEAD
-=======
     def _save_untrained_model(self, folder):
         os.makedirs(folder, exist_ok=True)
         filename = os.path.join(folder, 'model.pth.tar')
@@ -648,7 +571,6 @@
                      logger)
         return val_loader
 
->>>>>>> 66368c51
     def _prepare_tensorboard_writer(self):
         runs_folder = _get_runs_folder(self.work_dir, self.model_name)
         if self.log_tensorboard:
