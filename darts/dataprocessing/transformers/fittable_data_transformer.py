--- conflicted
+++ resolved
@@ -3,61 +3,18 @@
 -------------------------
 """
 from darts import TimeSeries
-<<<<<<< HEAD
-from typing import Union, Sequence, Callable, Iterator, Tuple, List
-from darts.logging import get_logger
-from darts.dataprocessing.transformers import BaseDataTransformer
-from darts.utils import _parallel_apply, _build_tqdm_iterator
-=======
 from typing import Union, Sequence, Iterator, Tuple, List
 from darts.logging import get_logger
 from darts.dataprocessing.transformers import BaseDataTransformer
 from darts.utils import _parallel_apply, _build_tqdm_iterator
 from abc import abstractmethod
 
->>>>>>> d8dac232
 
 logger = get_logger(__name__)
 
 
 class FittableDataTransformer(BaseDataTransformer):
     def __init__(self,
-<<<<<<< HEAD
-                 ts_transform: Callable,
-                 ts_fit: Callable,
-                 name: str = "FittableDataTransformer",
-                 n_jobs: int = 1,
-                 verbose: bool = False,
-                 **kwargs):
-
-        """
-        Base class for fittable transformers offering both `transform()` and `fit()` methods.
-        The fitting and transformation functions must be passed during the transformer's initialization. This class
-        takes care of parallelizing both transformers fitting and transformation of multiple TimeSeries when possible.
-
-        Parameters
-        ----------
-        ts_transform (Callable)
-            Function that will be applied to each TimeSeries object once the `transform()` function is called. The
-            function must take as first argument a TimeSeries object, and return the transformed TimeSeries object.
-            Additional parameters can be added if necessary, but in this case, the `_transform_iterator()` should be
-            redefined accordingly, to yield the necessary arguments to this function (See `_transform_iterator()` for
-            further details)
-        ts_fit (Callable)
-            Function that will be applied to each TimeSeries object once the `fit()` function is called.
-            The function must take as first argument a TimeSeries object, and return an object containing information
-            regarding the fitting phase (e.g., parameters, or external transformers objects). All these parameters will
-            be stored in self._fitted_params, which can be later used during the transformation step.
-
-            Additional parameters can be added if necessary, but in this case, the `_fit_iterator()`
-            should be redefined accordingly, to yield the necessary arguments to this function (See
-            `_inverse_transform_iterator()` for further details)
-        name
-            The data transformer's name
-        n_jobs
-            The number of jobs to run in parallel (in case the transformer is handling a Sequence[TimeSeries]).
-            Defaults to `1` (sequential). `-1` means using all the available processors.
-=======
                  name: str = "FittableDataTransformer",
                  n_jobs: int = 1,
                  verbose: bool = False):
@@ -81,23 +38,11 @@
             The number of jobs to run in parallel. Parallel jobs are created only when a `Sequence[TimeSeries]` is
             passed as input to a method, parallelising operations regarding different `TimeSeries`. Defaults to `1`
             (sequential). Setting the parameter to `-1` means using all the available processors.
->>>>>>> d8dac232
             Note: for a small amount of data, the parallelisation overhead could end up increasing the total
             required amount of time.
         verbose
             Optionally, whether to print operations progress
         """
-<<<<<<< HEAD
-        super().__init__(ts_transform=ts_transform,
-                         name=name,
-                         n_jobs=n_jobs,
-                         verbose=verbose,
-                         **kwargs)
-        self._fit_called = False
-        self.fitted_params = None  # stores the fitted parameters/objects
-        self._ts_fit = ts_fit
-
-=======
         super().__init__(name=name, n_jobs=n_jobs, verbose=verbose)
 
         self._fit_called = False
@@ -131,55 +76,28 @@
         """
         pass
 
->>>>>>> d8dac232
     def _fit_iterator(self, series: Sequence[TimeSeries]) -> Iterator[Tuple[TimeSeries]]:
         """
         Returns an `Iterator` object with tuples of inputs for each single call to `ts_fit()`.
         Additional `args` and `kwargs` from `fit()` (that don't change across the calls to `ts_fit()`)
         are already forwarded, and thus don't need to be included in this generator.
 
-<<<<<<< HEAD
-        The basic implementation of this method returns `zip(series)`, that is, a generator of single-valued tuples,
-        each containing one TimeSeries object.
-=======
         The basic implementation of this method returns `zip(series)`, i.e., a generator of single-valued tuples,
         each containing one `TimeSeries` object.
->>>>>>> d8dac232
 
         Parameters
         ----------
         series (Sequence[TimeSeries])
-<<<<<<< HEAD
-            Sequence of TimeSeries received in input.
-
-        Returns
-        -------
-        (Iterator[Tuple])
-=======
             Sequence of `TimeSeries` received in input.
 
         Returns
         -------
         Iterator[Tuple[TimeSeries]]
->>>>>>> d8dac232
             An iterator containing tuples of inputs for the `ts_fit()` method.
 
         Examples
         ________
 
-<<<<<<< HEAD
-        def my_ts_transform(series: TimeSeries, n: int) -> TimeSeries:
-            return series + n
-
-        def my_ts_fit(series: TimeSeries, m: float) -> TimeSeries:
-            return max(series.first_value(), m)
-
-
-        class IncreasingAdder(FittableDataTransformer):
-            def __init__(self):
-                super().__init__(ts_transform=my_ts_transform,
-                                ts_fit=my_ts_fit)
-=======
         class IncreasingAdder(FittableDataTransformer):
             def __init__(self):
                 super().__init__()
@@ -191,7 +109,6 @@
             @staticmethod
             def ts_fit(series: TimeSeries, m: float) -> TimeSeries:
                 return max(series.first_value(), m)
->>>>>>> d8dac232
 
             def _transform_iterator(self, series: Sequence[TimeSeries]) -> Iterator[Tuple[TimeSeries, float]]:
                 # the increased quantity is the max between 0 and the first value in the series (stored into
@@ -199,11 +116,7 @@
                 return zip(series, self._fitted_params)
 
             def _fit_iterator(self, series: Sequence[TimeSeries]) -> Iterator[Tuple[TimeSeries, int]]:
-<<<<<<< HEAD
-                # the second generator is setting the m parameter of my_ts_fit() to 0 for each TimeSeries
-=======
                 # the second generator is setting the m parameter of ts_fit() to 0 for each TimeSeries
->>>>>>> d8dac232
                 return zip(series, (0 for i in range(len(series))))
 
         """
@@ -213,20 +126,12 @@
         """
         Fit the data and stores the fitting parameters into `self._fitted_params`. If a `Sequence` is passed as input
         data, this function takes care of parallelising the fitting of multiple series in the sequence at the same time
-<<<<<<< HEAD
-        (in this case 'self._fitted_params' will contain an array of fitted params, one for each TimeSeries).
-=======
         (in this case 'self._fitted_params' will contain an array of fitted params, one for each `TimeSeries`).
->>>>>>> d8dac232
 
         Parameters
         ----------
         series
-<<<<<<< HEAD
-            TimeSeries or Sequence of TimeSeries against which the transformer is fit.
-=======
             `TimeSeries` or `Sequence[TimeSeries]` against which the transformer is fit.
->>>>>>> d8dac232
         args
             Additional positional arguments for the `ts_fit()` method
         kwargs
@@ -251,11 +156,7 @@
                                               desc=desc,
                                               total=len(data))
 
-<<<<<<< HEAD
-        self._fitted_params = _parallel_apply(input_iterator, self._ts_fit,
-=======
         self._fitted_params = _parallel_apply(input_iterator, self.__class__.ts_fit,
->>>>>>> d8dac232
                                               self._n_jobs, args, kwargs)
 
         return self
@@ -265,20 +166,12 @@
                       *args,
                       **kwargs) -> Union[TimeSeries, List[TimeSeries]]:
         """
-<<<<<<< HEAD
-        Fit the transformer with the (Sequence of) TimeSeries and returns the transformed input
-=======
         Fit the transformer with the (`Sequence` of) `TimeSeries` and returns the transformed input
->>>>>>> d8dac232
 
         Parameters
         ----------
         series
-<<<<<<< HEAD
-            TimeSeries or Sequence of TimeSeries to transform.
-=======
             `TimeSeries` or `Sequence` of `TimeSeries` to transform.
->>>>>>> d8dac232
         args
             Additional positional arguments for the `ts_transform()` method
         kwargs
